# coding=utf-8
# Copyright 2016 Pants project contributors (see CONTRIBUTORS.md).
# Licensed under the Apache License, Version 2.0 (see LICENSE).

from __future__ import (absolute_import, division, generators, nested_scopes, print_function,
                        unicode_literals, with_statement)

import logging
import os

from pants.base.build_file import BuildFile
from pants.base.specs import DescendantAddresses, SiblingAddresses
<<<<<<< HEAD
=======
from pants.build_graph.address import BuildFileAddress
>>>>>>> 747226f4
from pants.build_graph.address_mapper import AddressMapper
from pants.engine.addressable import Addresses
from pants.engine.build_files import BuildDirs, BuildFiles
from pants.engine.engine import ExecutionError
from pants.engine.fs import Dir
from pants.engine.selectors import SelectDependencies
from pants.util.dirutil import fast_relpath


logger = logging.getLogger(__name__)


class LegacyAddressMapper(AddressMapper):
  """Provides an implementation of AddressMapper using v2 engine.

  This allows tasks to use the context's address_mapper when the v2 engine is enabled.
  """

  def __init__(self, scheduler, engine, build_root):
    self._scheduler = scheduler
    self._engine = engine
    self._build_root = build_root

  def scan_build_files(self, base_path):
    subject = DescendantAddresses(base_path)
    selector = SelectDependencies(BuildFiles, BuildDirs, field_types=(Dir,))
    request = self._scheduler.selection_request([(selector, subject)])

    result = self._engine.execute(request)
    if result.error:
      raise result.error

    build_files_set = set()
    for state in result.root_products.values():
      for build_files in state.value:
        build_files_set.update(f.path for f in build_files.files)

    return build_files_set

  @staticmethod
  def is_declaring_file(address, file_path):
    # NB: this will cause any BUILD file, whether it contains the address declaration or not to be
    # considered the one that declared it. That's ok though, because the spec path should be enough
    # information for debugging most of the time.
    #
    # We could call into the engine to ask for the file that declared the address.
    return (os.path.dirname(file_path) == address.spec_path and
            BuildFile._is_buildfile_name(os.path.basename(file_path)))

  def addresses_in_spec_path(self, spec_path):
    return self.scan_specs([SiblingAddresses(spec_path)])

  def scan_specs(self, specs, fail_fast=True):
    try:
<<<<<<< HEAD
      addresses = set(address
                      for a in self._engine.product_request(Addresses, specs)
                      for address in a.dependencies)
=======
      addresses = set(self._engine.product_request(BuildFileAddress, specs))
>>>>>>> 747226f4
    except ExecutionError as e:
      raise self.BuildFileScanError(str(e))
    return addresses

  def scan_addresses(self, root=None):
    if root:
      try:
        base_path = fast_relpath(root, self._build_root)
      except ValueError as e:
        raise self.InvalidRootError(e)
    else:
      base_path = ''

    return self.scan_specs([DescendantAddresses(base_path)])<|MERGE_RESOLUTION|>--- conflicted
+++ resolved
@@ -10,10 +10,7 @@
 
 from pants.base.build_file import BuildFile
 from pants.base.specs import DescendantAddresses, SiblingAddresses
-<<<<<<< HEAD
-=======
 from pants.build_graph.address import BuildFileAddress
->>>>>>> 747226f4
 from pants.build_graph.address_mapper import AddressMapper
 from pants.engine.addressable import Addresses
 from pants.engine.build_files import BuildDirs, BuildFiles
@@ -68,13 +65,7 @@
 
   def scan_specs(self, specs, fail_fast=True):
     try:
-<<<<<<< HEAD
-      addresses = set(address
-                      for a in self._engine.product_request(Addresses, specs)
-                      for address in a.dependencies)
-=======
       addresses = set(self._engine.product_request(BuildFileAddress, specs))
->>>>>>> 747226f4
     except ExecutionError as e:
       raise self.BuildFileScanError(str(e))
     return addresses
