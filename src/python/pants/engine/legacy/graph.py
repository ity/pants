--- conflicted
+++ resolved
@@ -12,12 +12,9 @@
 from pants.backend.jvm.targets.jvm_app import Bundle, JvmApp
 from pants.base.exceptions import TargetDefinitionException
 from pants.base.parse_context import ParseContext
-<<<<<<< HEAD
 from pants.base.specs import SingleAddress
 from pants.build_graph.address import Address
-=======
 from pants.build_graph.address import Address, BuildFileAddress
->>>>>>> 747226f4
 from pants.build_graph.address_lookup_error import AddressLookupError
 from pants.build_graph.build_graph import BuildGraph
 from pants.build_graph.remote_sources import RemoteSources
@@ -318,17 +315,14 @@
      HydratedTargets),
     (HydratedTarget,
      [Select(symbol_table_constraint),
-<<<<<<< HEAD
       # SelectDependencies(LegacyTarget,
       #                    symbol_table_constraint,
       #                    'dependencies',
       #                    field_types=(Address, BuildFileAddress,)),
-=======
       SelectDependencies(LegacyTarget,
                          symbol_table_constraint,
                          'dependencies',
                          field_types=(Address, BuildFileAddress,)),
->>>>>>> 747226f4
       SelectDependencies(HydratedField,
                          symbol_table_constraint,
                          'field_adaptors',
