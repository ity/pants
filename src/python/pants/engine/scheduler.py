# coding=utf-8
# Copyright 2015 Pants project contributors (see CONTRIBUTORS.md).
# Licensed under the Apache License, Version 2.0 (see LICENSE).

from __future__ import (absolute_import, division, generators, nested_scopes, print_function,
                        unicode_literals, with_statement)

import logging
import os
import threading
import time
from contextlib import contextmanager

from pants.base.specs import (AscendantAddresses, DescendantAddresses, SiblingAddresses,
                              SingleAddress)
from pants.build_graph.address import Address, BuildFileAddress
<<<<<<< HEAD
from pants.engine.addressable import SubclassesOf
from pants.engine.fs import PathGlobs, create_fs_intrinsics, generate_fs_subjects
from pants.engine.isolated_process import create_snapshot_intrinsics, create_snapshot_singletons
from pants.engine.nodes import Return, Runnable, Throw
=======
from pants.engine.addressable import Addresses
from pants.engine.fs import PathGlobs
from pants.engine.nodes import (FilesystemNode, Node, Noop, Return, Runnable, SelectNode,
                                StepContext, TaskNode, Throw, Waiting)
>>>>>>> 747226f4
from pants.engine.rules import NodeBuilder, RulesetValidator
from pants.engine.selectors import (Select, SelectDependencies, SelectLiteral, SelectProjection,
                                    SelectVariant, constraint_for)
from pants.engine.struct import HasProducts, Variants
from pants.engine.subsystem.native import (ExternContext, Function, TypeConstraint, TypeId,
                                           extern_id_to_str, extern_key_for, extern_project,
                                           extern_project_multi, extern_satisfied_by,
                                           extern_store_list, extern_val_to_str)
from pants.util.objects import datatype


logger = logging.getLogger(__name__)


class ExecutionRequest(datatype('ExecutionRequest', ['roots'])):
  """Holds the roots for an execution, which might have been requested by a user.

  To create an ExecutionRequest, see `LocalScheduler.build_request` (which performs goal
  translation) or `LocalScheduler.execution_request`.

  :param roots: Roots for this request.
  :type roots: list of tuples of subject and product.
  """


class LocalScheduler(object):
  """A scheduler that expands a product Graph by executing user defined tasks."""

  def __init__(self,
               goals,
               tasks,
               project_tree,
               native,
               graph_lock=None):
    """
    :param goals: A dict from a goal name to a product type. A goal is just an alias for a
           particular (possibly synthetic) product.
    :param tasks: A set of (output, input selection clause, task function) triples which
           is used to compute values in the product graph.
    :param project_tree: An instance of ProjectTree for the current build root.
    :param native: An instance of engine.subsystem.native.Native.
    :param graph_lock: A re-entrant lock to use for guarding access to the internal product Graph
                       instance. Defaults to creating a new threading.RLock().
    """
    self._products_by_goal = goals
    self._project_tree = project_tree
    self._native = native
    self._product_graph_lock = graph_lock or threading.RLock()
    self._run_count = 0

    # Create a handle for the ExternContext (which must be kept alive as long as this object), and
    # the native Scheduler.
    self._context = ExternContext()
    self._context_handle = native.new_handle(self._context)

    # TODO: The only (?) case where we use inheritance rather than exact type unions.
    has_products_constraint = TypeConstraint(self._to_id(SubclassesOf(HasProducts)))

    scheduler = native.lib.scheduler_create(self._context_handle,
                                            extern_key_for,
                                            extern_id_to_str,
                                            extern_val_to_str,
                                            extern_satisfied_by,
                                            extern_store_list,
                                            extern_project,
                                            extern_project_multi,
                                            self._to_key('name'),
                                            self._to_key('products'),
                                            self._to_key('default'),
                                            self._to_constraint(Address),
                                            has_products_constraint,
                                            self._to_constraint(Variants))
    self._scheduler = native.gc(scheduler, native.lib.scheduler_destroy)
    self._execution_request = None

    # Validate and register all provided and intrinsic tasks.
    select_product = lambda product: Select(product)
<<<<<<< HEAD
    # TODO: This bounding of input Subject types allows for closed-world validation, but is not
    # strictly necessary for execution. We might eventually be able to remove it by only executing
    # validation below the execution roots (and thus not considering paths that aren't in use).
    root_selector_fns = {
      Address: select_product,
      AscendantAddresses: select_product,
      DescendantAddresses: select_product,
      #select_dep_addrs = lambda product: SelectDependencies(product, Addresses, field_types=(Address, BuildFileAddress, ))
=======
    select_dep_addrs = lambda product: SelectDependencies(product, Addresses, field_types=(Address, BuildFileAddress, ))
    self._root_selector_fns = {
>>>>>>> 747226f4
      Address: select_product,
      BuildFileAddress: select_product,
      PathGlobs: select_product,
      SiblingAddresses: select_product,
      SingleAddress: select_product,
    }
    intrinsics = create_fs_intrinsics(project_tree) + create_snapshot_intrinsics(project_tree)
    singletons = create_snapshot_singletons(project_tree)
    node_builder = NodeBuilder.create(tasks, intrinsics, singletons)
    RulesetValidator(node_builder, goals, root_selector_fns).validate()
    self._register_tasks(node_builder.tasks)
    self._register_intrinsics(node_builder.intrinsics)
    self._register_singletons(node_builder.singletons)

  def _to_value(self, obj):
    return self._context.to_value(obj)

  def _from_value(self, val):
    return self._context.from_value(val)

  def _to_id(self, typ):
    return self._context.to_id(typ)

  def _to_key(self, obj):
    return self._context.to_key(obj)

  def _from_id(self, cdata):
    return self._context.from_id(cdata)

  def _from_key(self, cdata):
    return self._context.from_key(cdata)

  def _to_constraint(self, type_or_constraint):
    return TypeConstraint(self._to_id(constraint_for(type_or_constraint)))

  def _register_singletons(self, singletons):
    """Register the given singletons dict.

    Singleton tasks are those that are the default for a particular type(product). Like
    intrinsics, singleton tasks create Runnables that are not cacheable.
    """
    for product_type, rule in singletons.items():
      self._native.lib.singleton_task_add(self._scheduler,
                                          Function(self._to_id(rule.func)),
                                          self._to_constraint(product_type))

  def _register_intrinsics(self, intrinsics):
    """Register the given intrinsics dict.

    Intrinsic tasks are those that are the default for a particular type(subject), type(product)
    pair. By default, intrinsic tasks create Runnables that are not cacheable.
    """
    for (subject_type, product_type), rule in intrinsics.items():
      self._native.lib.intrinsic_task_add(self._scheduler,
                                          Function(self._to_id(rule.func)),
                                          TypeId(self._to_id(subject_type)),
                                          self._to_constraint(subject_type),
                                          self._to_constraint(product_type))

  def _register_tasks(self, tasks):
    """Register the given tasks dict with the native scheduler."""
    registered = set()
    for output_type, rules in tasks.items():
      output_constraint = self._to_constraint(output_type)
      for rule in rules:
        # TODO: The task map has heterogeneous keys, so we normalize them to type constraints
        # and dedupe them before registering to the native engine:
        #   see: https://github.com/pantsbuild/pants/issues/4005
        key = (output_constraint, rule)
        if key in registered:
          continue
        registered.add(key)

        _, input_selects, func = rule.as_triple()
        self._native.lib.task_add(self._scheduler, Function(self._to_id(func)), output_constraint)
        for selector in input_selects:
          selector_type = type(selector)
          product_constraint = self._to_constraint(selector.product)
          if selector_type is Select:
            self._native.lib.task_add_select(self._scheduler,
                                             product_constraint)
          elif selector_type is SelectVariant:
            self._native.lib.task_add_select_variant(self._scheduler,
                                                     product_constraint,
                                                     self._context.utf8_buf(selector.variant_key))
          elif selector_type is SelectLiteral:
            # NB: Intentionally ignores subject parameter to provide a literal subject.
            self._native.lib.task_add_select_literal(self._scheduler,
                                                     self._to_key(selector.subject),
                                                     product_constraint)
          elif selector_type is SelectDependencies:
            self._native.lib.task_add_select_dependencies(self._scheduler,
                                                          product_constraint,
                                                          self._to_constraint(selector.dep_product),
                                                          self._to_key(selector.field),
                                                          selector.transitive)
          elif selector_type is SelectProjection:
            if len(selector.fields) != 1:
              raise ValueError("TODO: remove support for projecting multiple fields at once.")
            field = selector.fields[0]
            self._native.lib.task_add_select_projection(self._scheduler,
                                                        self._to_constraint(selector.product),
                                                        TypeId(self._to_id(selector.projected_subject)),
                                                        self._to_key(field),
                                                        self._to_constraint(selector.input_product))
          else:
            raise ValueError('Unrecognized Selector type: {}'.format(selector))
        self._native.lib.task_end(self._scheduler)

  def trace(self, roots):
    """Yields a stringified 'stacktrace' starting from the given failed root.

    :param iterable roots: An iterable of the root nodes to begin the trace from.
    """
    return "TODO: Restore trace (see: #4007)."

  def visualize_graph_to_file(self, filename):
    """Visualize a graph walk by writing graphviz `dot` output to a file.

    :param iterable roots: An iterable of the root nodes to begin the graph walk from.
    :param str filename: The filename to output the graphviz output to.
    """
    with self._product_graph_lock:
      self._native.lib.graph_visualize(self._scheduler, bytes(filename))

  def build_request(self, goals, subjects):
    """Translate the given goal names into product types, and return an ExecutionRequest.

    :param goals: The list of goal names supplied on the command line.
    :type goals: list of string
    :param subjects: A list of Spec and/or PathGlobs objects.
    :type subject: list of :class:`pants.base.specs.Spec`, `pants.build_graph.Address`, and/or
      :class:`pants.engine.fs.PathGlobs` objects.
    :returns: An ExecutionRequest for the given goals and subjects.
    """
    return self.execution_request([self._products_by_goal[goal_name] for goal_name in goals],
                                  subjects)

  def execution_request(self, products, subjects):
    """Create and return an ExecutionRequest for the given products and subjects.

    The resulting ExecutionRequest object will contain keys tied to this scheduler's product Graph, and
    so it will not be directly usable with other scheduler instances without being re-created.

    An ExecutionRequest for an Address represents exactly one product output, as does SingleAddress. But
    we differentiate between them here in order to normalize the output for all Spec objects
    as "list of product".

    :param products: A list of product types to request for the roots.
    :type products: list of types
    :param subjects: A list of Spec and/or PathGlobs objects.
    :type subject: list of :class:`pants.base.specs.Spec`, `pants.build_graph.Address`, and/or
      :class:`pants.engine.fs.PathGlobs` objects.
    :returns: An ExecutionRequest for the given products and subjects.
    """
    return ExecutionRequest(tuple((s, Select(p)) for s in subjects for p in products))

  def selection_request(self, requests):
    """Create and return an ExecutionRequest for the given (selector, subject) tuples.

    This method allows users to specify their own selectors. It has the potential to replace
    execution_request, which is a subset of this method, because it uses default selectors.
    :param requests: A list of (selector, subject) tuples.
    :return: An ExecutionRequest for the given selectors and subjects.
    """
    #TODO: Think about how to deprecate the existing execution_request API.
    return ExecutionRequest(tuple((subject, selector) for selector, subject in requests))

  @contextmanager
  def locked(self):
    with self._product_graph_lock:
      yield

  def root_entries(self, execution_request):
    """Returns the roots for the given ExecutionRequest as a dict of tuples to State."""
    with self._product_graph_lock:
      if self._execution_request is not execution_request:
        raise AssertionError(
            "Multiple concurrent executions are not supported! {} vs {}".format(
              self._execution_request, execution_request))
      raw_roots = self._native.gc(self._native.lib.execution_roots(self._scheduler),
                                  self._native.lib.nodes_destroy)
      roots = {}
      for root, raw_root in zip(execution_request.roots, self._native.unpack(raw_roots.nodes_ptr, raw_roots.nodes_len)):
        if raw_root.union_tag is 0:
          state = None
        elif raw_root.union_tag is 1:
          state = Return(self._from_value(raw_root.union_return))
        elif raw_root.union_tag is 2:
          state = Throw("Failed")
        elif raw_root.union_tag is 3:
          state = Throw("Nooped")
        else:
          raise ValueError('Unrecognized State type `{}` on: {}'.format(raw_root.union_tag, raw_root))
        roots[root] = state
      return roots

  def invalidate_files(self, filenames):
    """Calls `Graph.invalidate_files()` against an internal product Graph instance."""
    subjects = set(generate_fs_subjects(filenames))
    subject_keys = list(self._to_key(subject) for subject in subjects)
    with self._product_graph_lock:
      invalidated = self._native.lib.graph_invalidate(self._scheduler,
                                                      subject_keys,
                                                      len(subject_keys))
      logger.debug('invalidated %d nodes for subjects: %s', invalidated, subjects)
      return invalidated

  def node_count(self):
    with self._product_graph_lock:
      return self._native.lib.graph_len(self._scheduler)

  def _execution_next(self, completed):
    # Unzip into two arrays.
    returns_ids, returns_states, throws_ids = [], [], []
    for cid, c in completed:
      if type(c) is Return:
        returns_ids.append(cid)
        returns_states.append(self._to_value(c.value))
      elif type(c) is Throw:
        throws_ids.append(cid)
      else:
        raise ValueError("Unexpected `Completed` state from Runnable execution: {}".format(c))

    # Run, then collect the outputs from the Scheduler's RawExecution struct.
    self._native.lib.execution_next(self._scheduler,
                                    returns_ids,
                                    returns_states,
                                    len(returns_ids),
                                    throws_ids,
                                    len(throws_ids))

    def decode_runnable(raw):
      return (
          raw.id,
          Runnable(self._from_id(raw.func.id_),
                   tuple(self._from_value(arg)
                         for arg in self._native.unpack(raw.args_ptr, raw.args_len)),
                   bool(raw.cacheable))
        )

    runnables = [decode_runnable(r)
                 for r in self._native.unpack(self._scheduler.execution.runnables_ptr,
                                              self._scheduler.execution.runnables_len)]
    # Rezip from two arrays.
    return runnables

  def _execution_add_roots(self, execution_request):
    if self._execution_request is not None:
      self._native.lib.execution_reset(self._scheduler)
    self._execution_request = execution_request
    for subject, selector in execution_request.roots:
      if type(selector) is Select:
        self._native.lib.execution_add_root_select(self._scheduler,
                                                   self._to_key(subject),
                                                   self._to_constraint(selector.product))
      elif type(selector) is SelectDependencies:
        self._native.lib.execution_add_root_select_dependencies(self._scheduler,
                                                                self._to_key(subject),
                                                                self._to_constraint(selector.product),
                                                                self._to_constraint(selector.dep_product),
                                                                self._to_key(selector.field),
                                                                selector.transitive)
      else:
        raise ValueError('Unsupported root selector type: {}'.format(selector))

  def schedule(self, execution_request):
    """Yields batches of Steps until the roots specified by the request have been completed.

    This method should be called by exactly one scheduling thread, but the Step objects returned
    by this method are intended to be executed in multiple threads, and then satisfied by the
    scheduling thread.
    """

    with self._product_graph_lock:
      start_time = time.time()
      # Reset execution, and add any roots from the request.
      self._execution_add_roots(execution_request)

      # Yield nodes that are Runnable, and then compute new ones.
      completed = []
      outstanding_runnable = set()
      runnable_count, scheduling_iterations = 0, 0
      while True:
        # Call the scheduler to create Runnables for the Engine.
        runnable = self._execution_next(completed)
        outstanding_runnable.difference_update(i for i, _ in completed)
        outstanding_runnable.update(i for i, _ in runnable)
        if not runnable and not outstanding_runnable:
          # Finished.
          break
        # The double yield here is intentional, and assumes consumption of this generator in
        # a `for` loop with a `generator.send(completed)` call in the body of the loop.
        completed = yield runnable
        yield
        runnable_count += len(runnable)
        scheduling_iterations += 1

      if self._native.visualize_to_dir is not None:
        name = 'run.{}.dot'.format(self._run_count)
        self._run_count += 1
        self.visualize_graph_to_file(os.path.join(self._native.visualize_to_dir, name))

      logger.debug(
        'ran %s scheduling iterations and %s runnables in %f seconds. '
        'there are %s total nodes.',
        scheduling_iterations,
        runnable_count,
        time.time() - start_time,
        self._native.lib.graph_len(self._scheduler)
      )<|MERGE_RESOLUTION|>--- conflicted
+++ resolved
@@ -14,17 +14,14 @@
 from pants.base.specs import (AscendantAddresses, DescendantAddresses, SiblingAddresses,
                               SingleAddress)
 from pants.build_graph.address import Address, BuildFileAddress
-<<<<<<< HEAD
 from pants.engine.addressable import SubclassesOf
 from pants.engine.fs import PathGlobs, create_fs_intrinsics, generate_fs_subjects
 from pants.engine.isolated_process import create_snapshot_intrinsics, create_snapshot_singletons
 from pants.engine.nodes import Return, Runnable, Throw
-=======
 from pants.engine.addressable import Addresses
 from pants.engine.fs import PathGlobs
 from pants.engine.nodes import (FilesystemNode, Node, Noop, Return, Runnable, SelectNode,
                                 StepContext, TaskNode, Throw, Waiting)
->>>>>>> 747226f4
 from pants.engine.rules import NodeBuilder, RulesetValidator
 from pants.engine.selectors import (Select, SelectDependencies, SelectLiteral, SelectProjection,
                                     SelectVariant, constraint_for)
@@ -102,7 +99,6 @@
 
     # Validate and register all provided and intrinsic tasks.
     select_product = lambda product: Select(product)
-<<<<<<< HEAD
     # TODO: This bounding of input Subject types allows for closed-world validation, but is not
     # strictly necessary for execution. We might eventually be able to remove it by only executing
     # validation below the execution roots (and thus not considering paths that aren't in use).
@@ -111,10 +107,6 @@
       AscendantAddresses: select_product,
       DescendantAddresses: select_product,
       #select_dep_addrs = lambda product: SelectDependencies(product, Addresses, field_types=(Address, BuildFileAddress, ))
-=======
-    select_dep_addrs = lambda product: SelectDependencies(product, Addresses, field_types=(Address, BuildFileAddress, ))
-    self._root_selector_fns = {
->>>>>>> 747226f4
       Address: select_product,
       BuildFileAddress: select_product,
       PathGlobs: select_product,
